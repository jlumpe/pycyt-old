import collections

import numpy as np
import pandas as pd
<<<<<<< HEAD
=======


def pd_index_positions(data, which):
	"""
	Gets rows of a pandas.Dataframe or elements of a pandas.Series by their
	sequential position using one of several different index types. The
	problem this is trying to correct is that Pandas objects have two methods
	of indexing, using the .iloc[] method to go by a slice or sequence of
	indices and the .loc[] which goes by rows. Boolean indexing uses .loc[]
	or the basic __getattr__ method. This project uses integer and boolean
	indexing often and it gets annoying to check which method needs to be
	used, this function is meant to do it for you.

	NOTE THAT THIS MAY RETURN A VIEW OF THE DATA, NOT A COPY

	Args:
		data: a pandas.Dataframe or pandas.Series
		which: One of several types, which different behavior for each:
			int/long: single row/element
			slice: slices row/element range with standard slice behavior
			pandas.Series: either integer dtype to select rows/elements by
				index or bool dtype to select rows/elements where index is
				True.
			numpy.ndarray: 1D, with same behavior as pandas.Series
			list: same behavior as pandas.Series

	Returns:
		same type as data argument, filtered by rows or elements.
	"""
	# Single integer index
	if np.isscalar(which) and np.dtype(type(which)).kind == 'i':
		return data.iloc[which]

	# Slice
	if isinstance(which, slice):
		return data.iloc[which]

	# Numpy array
	elif isinstance(which, (pd.Series, np.ndarray)):
		if which.dtype.kind == 'i': # Integer row indices
			return data.iloc[which]
		elif which.dtype.kind == 'b': # Boolean selection
			return data.loc[which]
		else:
			raise TypeError('Invalid dtype for "which" argument')

	# List
	elif isinstance(which, list):
		if isinstance(which[0], (int, long)): # Integer row indices
			return data.iloc[which]
		elif isinstance(which[0], bool): # Boolean selection
			return data.loc[which]
		else:
			raise TypeError('List elements must be int or bool')

	# Invalid
	else:
		raise TypeError(
			'Invalid type for "which" argument: {0}'
			.format(type(which)))

def cycle_adjacent(seq, n):
	"""
	For a given sequence (taken to be cyclical), yields all n-tuples of
	consecutive elements. For example, cycle_adjacent(range(5), 3) returns
	[(0, 1, 2), (1, 2, 3), (2, 3, 4), (3, 4, 0), (4, 0, 1)].
	Yields nothing for sequences of length less than n.
	"""
	i = iter(seq)
	start = collections.deque(maxlen=n)
	for j in range(n):
		try:
			start.append(next(i))
		except StopIteration:
			return
	q = collections.deque(start, maxlen=n)
	while True:
		yield tuple(q)
		try:
			e = next(i)
		except StopIteration:
			break
		q.popleft()
		q.append(e)
	for j in range(n-1):
		q.popleft()
		q.append(start.popleft())
		yield tuple(q)
>>>>>>> e1318806
<|MERGE_RESOLUTION|>--- conflicted
+++ resolved
@@ -2,68 +2,7 @@
 
 import numpy as np
 import pandas as pd
-<<<<<<< HEAD
-=======
 
-
-def pd_index_positions(data, which):
-	"""
-	Gets rows of a pandas.Dataframe or elements of a pandas.Series by their
-	sequential position using one of several different index types. The
-	problem this is trying to correct is that Pandas objects have two methods
-	of indexing, using the .iloc[] method to go by a slice or sequence of
-	indices and the .loc[] which goes by rows. Boolean indexing uses .loc[]
-	or the basic __getattr__ method. This project uses integer and boolean
-	indexing often and it gets annoying to check which method needs to be
-	used, this function is meant to do it for you.
-
-	NOTE THAT THIS MAY RETURN A VIEW OF THE DATA, NOT A COPY
-
-	Args:
-		data: a pandas.Dataframe or pandas.Series
-		which: One of several types, which different behavior for each:
-			int/long: single row/element
-			slice: slices row/element range with standard slice behavior
-			pandas.Series: either integer dtype to select rows/elements by
-				index or bool dtype to select rows/elements where index is
-				True.
-			numpy.ndarray: 1D, with same behavior as pandas.Series
-			list: same behavior as pandas.Series
-
-	Returns:
-		same type as data argument, filtered by rows or elements.
-	"""
-	# Single integer index
-	if np.isscalar(which) and np.dtype(type(which)).kind == 'i':
-		return data.iloc[which]
-
-	# Slice
-	if isinstance(which, slice):
-		return data.iloc[which]
-
-	# Numpy array
-	elif isinstance(which, (pd.Series, np.ndarray)):
-		if which.dtype.kind == 'i': # Integer row indices
-			return data.iloc[which]
-		elif which.dtype.kind == 'b': # Boolean selection
-			return data.loc[which]
-		else:
-			raise TypeError('Invalid dtype for "which" argument')
-
-	# List
-	elif isinstance(which, list):
-		if isinstance(which[0], (int, long)): # Integer row indices
-			return data.iloc[which]
-		elif isinstance(which[0], bool): # Boolean selection
-			return data.loc[which]
-		else:
-			raise TypeError('List elements must be int or bool')
-
-	# Invalid
-	else:
-		raise TypeError(
-			'Invalid type for "which" argument: {0}'
-			.format(type(which)))
 
 def cycle_adjacent(seq, n):
 	"""
@@ -91,5 +30,4 @@
 	for j in range(n-1):
 		q.popleft()
 		q.append(start.popleft())
-		yield tuple(q)
->>>>>>> e1318806
+		yield tuple(q)